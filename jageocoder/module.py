import logging
import os
import shutil
<<<<<<< HEAD
from typing import Any, Dict, Optional, Union, List
=======
from typing import Any, Dict, List, Optional, Union
>>>>>>> 49ca64f6
import urllib.request
from urllib.error import URLError

import jageocoder
<<<<<<< HEAD

=======
from jageocoder.dataset import Dataset
>>>>>>> 49ca64f6
from jageocoder.exceptions import JageocoderError
from jageocoder.local import LocalTree
from jageocoder.tree import AddressTree, get_db_dir
from jageocoder.remote import RemoteTree
from jageocoder.result import Result
from jageocoder.rtree import Index

_tree: Optional[AddressTree] = None  # The default AddressTree
logger = logging.getLogger(__name__)


def init(
    db_dir: Optional[os.PathLike] = None,
    mode: str = 'r',
    debug: Optional[bool] = None,
    url: Optional[str] = None,
    **kwargs
) -> None:
    """
    Initialize the module-level AddressTree object `jageocoder.tree`
    ready for use.

    Parameters
    ----------
    db_dir: os.PathLike, optional
        The database directory.
        'address.db' and 'address.trie' are stored in this directory.

    mode: str, optional(default='r')
        Specifies the mode for opening the database.

        - In the case of 'a', if the database already exists, it will be used.
          If it does not exist, create a new one.

        - In the case of 'w', if the database already exists, delete it first.
          Then create a new one.

        - In the case of 'r', if the database already exists, it will be used.
          Otherwise raise a JageocoderError exception.

    debug: bool, optional(default=False)
        Debugging flag.

    url: str, optional
        URL of the Jageocoder server endpoint.

    Notes
    -----
    - If both 'db_dir' and 'url' are specified, 'db_dir' has priority.
    - If both 'db_dir' and 'url' are omitted, it looks for a dictionary
        installed in the jageocoder package dcirectory.
        If not found, a 'JageocoderError' exception is thrown.
    """
    global _tree

    if _tree:
        del _tree

    _url = None
    _db_dir = None

    _tree = AddressTree(
        db_dir=db_dir,
        mode=mode,
        url=url,
        debug=debug,
        **kwargs,
    )
    set_search_config(**kwargs)
    return

    # Check parameters
    if db_dir is not None:
        _db_dir = db_dir
    elif url != "" and mode == 'r':
        _url = url

    # Check environmental variables
    if _db_dir is None and _url is None:
        if os.environ.get('JAGEOCODER_DB2_DIR'):
            _db_dir = get_db_dir(mode=mode)
        elif os.environ.get('JAGEOCODER_SERVER_URL') and mode == 'r':
            _url = os.environ.get('JAGEOCODER_SERVER_URL')

    # Search local database
    if _db_dir is None and _url is None:
        _db_dir = get_db_dir(mode=mode)

    # Initialize tree object
    if _db_dir:
        _tree = LocalTree(db_dir=_db_dir, mode=mode, debug=debug)
    elif _url:
        _tree = RemoteTree(url=_url, debug=debug)
    else:
        raise JageocoderError(
            "Neither 'db_dir' nor 'url' could be determined.")

    set_search_config(**kwargs)


def free():
    """
    Frees all objects created by 'init()'.
    """
    global _tree
    _tree = None


def set_search_config(**kwargs):
    """
    Set configurable search parameters.

    Note
    ----
    The possible keywords and their meanings are as follows.

    - best_only: bool (default = True)
        If set to False, returns all search result candidates
        whose prefix matches.

    - aza_skip: bool, None (default = False)
        Specifies how to skip aza-names while searching nodes.
        - If None, make the decision automatically
        - If False, do not skip
        - If True, always skip

    - require_coordinates: bool (default = True)
        If set to False, nodes without coordinates are also
        included in the search.

    - target_area: List[str] (Default = [])
        Specify the areas to be searched.
        The area can be specified by the list of name of the node
        (such as prefecture name or city name), or JIS code.

    - auto_redirect: bool (default = True)
        When this option is set and the retrieved node has a
        new address recorded in the "ref" attribute,
        the new address is retrieved automatically.
    """
    return get_module_tree().set_config(**kwargs)


def get_search_config(keys: Union[str, List[str], None] = None) -> dict:
    """
    Get current configurable search parameters.

    Parameters
    ----------
    keys: str, List[str], optional
        If a name of parameter is specified, return its value.
        Otherwise, a dict of specified key and its value pairs
        will be returned.

    Returns
    -------
    Any, or dict.
    """
    return get_module_tree().get_config(keys)


def is_initialized() -> bool:
    """
    Checks if the module has been initialized with `init()`.

    Return
    ------
    bool
        True if the module is initialized, otherwise False.
    """
    try:
        get_module_tree()
        return True
    except JageocoderError:
        return False


<<<<<<< HEAD
=======

>>>>>>> 49ca64f6
def get_module_tree() -> AddressTree:
    """
    Get the module-level AddressTree singleton object.

    Return
    ------
    AddressTree
        The singleton object.
    """
    global _tree
    if _tree is None:
<<<<<<< HEAD
        raise JageocoderError("Tree is not initialized")
=======
        raise JageocoderError("Tree is not initialized.")
>>>>>>> 49ca64f6

    return _tree


def get_reverse_index() -> Index:
    """
    Get the reverse index object of the module-level AddressTree
    singleton object.

    Return
    ------
    rtree.Index
        The reverse index.
    """
    rindex = get_module_tree().reverse_index
    if rindex is None:
        raise JageocoderError("Reverse index is not created.")

    return rindex


def download_dictionary(url: str) -> None:
    """
    Download address-dictionary from the specified url into
    the current directory.

    Parameters
    ----------
    url: str
        The URL where the zipped address-dictionary file is available.
    """
    path = os.path.join(os.getcwd(),
                        os.path.basename(url))

    try:
        # Try to download the file
        logger.info((
            'Downloading zipped dictionary file from {url}'
            ' to {path}').format(url=url, path=path))
        urllib.request.urlretrieve(url, path)
        logger.info('.. download complete.')
    except (URLError, ValueError,):
        raise JageocoderError(
            "The dictionary file could not be downloaded"
            + " from the URL {}".format(url))


def install_dictionary(
        path: os.PathLike,
        db_dir: Optional[os.PathLike] = None,
        skip_confirmation: bool = False) -> None:
    """
    Install address-dictionary from the specified path.

    Parameters
    ----------
    path: os.PathLike
        The file path where the zipped address-dictionary file exists.

    db_dir: os.PathLike, optional
        The directory directory where the database files will
        be installed.

        If omitted, use `get_db_dir()` to decide the directory.
    """
    # Set default value
    if db_dir is None:
        db_dir = get_db_dir(mode='w')
        if db_dir is None:
<<<<<<< HEAD
            raise JageocoderError(
                "Cannot find a directory to install the dictionary.")
=======
            raise JageocoderError("Can't find install directory.")
>>>>>>> 49ca64f6

    if not os.path.exists(path):
        raise JageocoderError("Can't open file '{}'".format(path))

    if skip_confirmation is not True:
        if not os.path.exists(db_dir):
            r = input("インストール先のディレクトリがありません。作成しますか？(Y/n) ")
            if r.lower()[0] != 'y':
                return

        if os.path.exists(os.path.join(db_dir, 'address_node')):
            r = input("他の辞書がインストール済みです。上書きしますか？(Y/n) ")
            if r.lower()[0] != 'y':
                return

    # Unzip the archive
    os.makedirs(db_dir, exist_ok=True)
    shutil.rmtree(db_dir)
    shutil.unpack_archive(
        filename=str(path),
        extract_dir=str(db_dir),
    )
    for readme_fname in ("README.txt", "README.md",):
        readme_path = os.path.join(db_dir, readme_fname)
        if os.path.exists(readme_path):
            logger.info(
                "Please read '{}' for terms and conditions of use.".format(
                    readme_path))

    logger.info('Installation completed.')


def uninstall_dictionary(db_dir: Optional[os.PathLike] = None) -> None:
    """
    Uninstall address-dictionary.

    Parameters
    ----------
    db_dir: os.PathLike, optional
        The directory where the database files has been installed.
        If omitted, it will be determined by `get_db_dir()`.
    """
    # Set default value
    if db_dir is None:
        db_dir = get_db_dir(mode='w')
        if db_dir is None:
<<<<<<< HEAD
            logger.info("Dictionary has not been installed.")
=======
            logger.info("Dictionary is not installed.")
>>>>>>> 49ca64f6
            return

    # Remove the directory
    logger.info('Removing directory {}'.format(db_dir))
    import shutil
    shutil.rmtree(db_dir)
    logger.info('Dictionary has been uninstalled.')


<<<<<<< HEAD
def get_datasets() -> Dict[int, Any]:
=======
def get_datasets() -> Dict[int, dict]:
>>>>>>> 49ca64f6
    """
    Get the datasets in the installed dictionary.

    Parameters
    ----------
    db_dir: os.PathLike, optional
        The directory where the database files has been installed.
        If omitted, it will be determined by `get_db_dir()`.

    Returns
    -------
    List[Dataset]
        List of datasets.
    """
<<<<<<< HEAD
    datasets = get_module_tree().datasets
    if datasets is None:
        raise JageocoderError("Datasets returns None.")

    return datasets
=======
    return get_module_tree().datasets
>>>>>>> 49ca64f6


def installed_dictionary_version(
    db_dir: Optional[os.PathLike] = None,
    url: Optional[str] = None
) -> str:
    """
    Get the installed dictionary version.

    Parameters
    ----------
    db_dir: os.PathLike, optional
        The directory where the database files has been installed.
        If omitted, it will be determined by `get_db_dir()`.

    url: str, optional
        URL of the Jageocoder server endpoint.

    Returns
    -------
    str
        The version string of the installed dicitionary or the server.
    """
<<<<<<< HEAD
    tree = AddressTree(db_dir=db_dir, url=url)
    return tree.installed_dictionary_version()
=======
    if db_dir is None:
        if url is not None:
            return RemoteTree(url=url).installed_dictionary_version()

        db_dir = get_db_dir(mode='r')
        if db_dir is None:
            raise JageocoderError("Dictionary is not installed.")

    metadata_path = os.path.join(db_dir, "metadata.txt")
    if os.path.exists(metadata_path):
        with open(metadata_path, "r") as f:
            version = f.readline().rstrip()

    else:
        readme_path = os.path.join(db_dir, "README.md")
        if os.path.exists(readme_path):
            stats = os.stat(readme_path)
            version = datetime.date.fromtimestamp(stats.st_mtime).strftime(
                '%Y%m%d')
        else:
            version = '(Unknown)'

    return version
>>>>>>> 49ca64f6


def installed_dictionary_readme(
    db_dir: Optional[os.PathLike] = None,
    url: Optional[str] = None
) -> str:
    """
    Get the content of README.txt attached to the installed dictionary.

    Parameters
    ----------
    db_dir: os.PathLike, optional
        The directory where the database files has been installed.
        If omitted, it will be determined by `get_db_dir()`.

    url: str, optional
        URL of the Jageocoder server endpoint.

    Returns
    -------
    str
        The content of the text.
    """
<<<<<<< HEAD
    tree = AddressTree(db_dir=db_dir, url=url)
    return tree.installed_dictionary_readme()
=======
    if db_dir is None:
        if url is not None:
            return RemoteTree(url=url).installed_dictionary_readme()

        db_dir = get_db_dir(mode='r')
        if db_dir is None:
            raise JageocoderError("Dictionary is not installed.")

    readme_path = os.path.join(db_dir, "README.md")
    if not os.path.exists(readme_path):
        return "(no README information)"

    with open(readme_path, "r") as f:
        content = f.read()
>>>>>>> 49ca64f6


<<<<<<< HEAD
=======

>>>>>>> 49ca64f6
def search(query: str) -> Union[Dict[str, Any], List[Dict[str, Any]]]:
    """
    Search node from the tree by the query.

    Parameters
    ---------
    query: str
        An address notation to be searched.

    Return
    ------
    A dict containing the following elements.

    matched: str
        The matching substring.
    candidates: list of dict
        List of dict representation of nodes with
        the longest match to the query string.
    """
    tree = get_module_tree()
    results = tree.searchNode(query)

    if tree.get_config('best_only'):
        if len(results) == 0:
            return {'matched': '', 'candidates': []}

        return {
            'matched': results[0].get_matched_string(),
            'candidates': [x.get_node().as_dict() for x in results],
        }

    result_by_matched = {}
    for result in results:
        if result.matched not in result_by_matched:
            result_by_matched[result.matched] = []

        result_by_matched[result.matched].append(result.get_node().as_dict())

    return [
        {"matched": r[0], "candidates": r[1]} for r in sorted(
            result_by_matched.items(),
            key=lambda x: len(x[0]),
            reverse=True
        )
    ]


def searchNode(query: str) -> List[Result]:
    """
    Searches for address nodes corresponding to an address notation
    and returns the matching substring and a list of nodes.

    Parameters
    ----------
    query : str
        An address notation to be searched.

    Return
    ------
    list
        A list of AddressNode and matched substring pairs.

    Note
    ----
    The `search_by_trie` function returns the standardized string
    as the match string. In contrast, the `searchNode` function returns
    the de-starndized string.

    Example
    -------
    >>> import jageocoder
    >>> jageocoder.init()
    >>> jageocoder.searchNode('多摩市落合1-15-2')
    [{"node": {"id": ..., "name": "2", "name_index": "2.", "x": 139.4..., "y": 35.6..., "level": 8, "priority": 9, "note": "", "parent_id": ..., "sibling_id": ...}, "matched": "多摩市落合1-15-2"}]
    """  # noqa: E501
    return get_module_tree().searchNode(query)


def reverse(
    x: float,
    y: float,
    level: Optional[int] = None,
    as_dict: Optional[bool] = True
) -> list:
    """
    Reverse geocoding.

    Parameters
    ----------
    x: float
        Longitude of the point.
    y: float
        Latitude of the point.
    level: int, optional
        Target node level.
    as_dict: bool, default=True
        If True, returns candidates as dict objects.

    Returns
    -------
    list

    Notes
    -----
    - The result list contains up to 3 nodes.
    - Each element is a dict type with the following structure:
        {"candidate":AddressNode, "dist":float}
    """
    return get_module_tree().reverse(x, y, level, as_dict)


def search_by_machiaza_id(
        id: str
) -> list:
    """
    Finds the corresponding address nodes from the "machiaza-id" of
    the address base registry.

    Parameters
    ----------
    id: str
        Machiaza-id.

    Returns
    -------
    List[AddressNode]

    Notes
    -----
    - If "id" is 12 characters, the first 5 characters are considered the JISX0402 code.
    - If "id" is 13 characters, the first 6 characters are considered the lg-code.
    - In either of the above cases, search for the address node whose machiaza-id
        matches the rest 7 characters in the corresponding municipality.
    - Otherwise, it searches for address nodes whose machiaza-id matches "id"
        from all municipalities. In this case, aza_id must be 7 characters.
    """
    return get_module_tree().search_by_machiaza_id(id)


def search_by_postcode(
        code: str
) -> list:
    """
    Finds the corresponding address node from a postcode.

    Parameters
    ----------
    code: str
        The postal code as defined by the Japan Post.

    Returns
    -------
    List[AddressNode]

    Notes
    -----
    - The "code" must be 7 characters.
    """
    return get_module_tree().search_by_postcode(code)


def search_by_prefcode(
        code: str
) -> list:
    """
    Finds the corresponding address nodes from the JISX0401 code
    or the prefacture's local-government code.

    Parameters
    ----------
    code: str
        Prefacture code as defined in JISX0401, of local government code defined by MIC.

    Returns
    -------
    List[AddressNode]

    Notes
    -----
    - If "code" is 2 characters, the code is considered the JISX0401 code.
    - If "code" is 6 characters, the code is considered the local-govenment code.
    """
    return get_module_tree().search_by_prefcode(code)


def search_by_citycode(
        code: str
) -> list:
    """
    Finds the corresponding address nodes from the JISX0402 code
    or the local-government code.

    Parameters
    ----------
    code: str
        City code as defined in JISX0402, of local government code defined by MIC.

    Returns
    -------
    List[AddressNode]

    Notes
    -----
    - If "code" is 5 characters, the code is considered the JISX0402 code.
    - If "code" is 6 characters, the code is considered the local-govenment code.
    """
    return get_module_tree().search_by_citycode(code)
<<<<<<< HEAD


def search_aza_record_by_code(code: str) -> dict:
    """
    Search Address-base-registry's aza record.

    Parameters
    ----------
    code: str
        Machi-aza code in ABR.

    Returns
    -------
    dict
    """
    return get_module_tree().search_aza_record_by_code(code)
=======
>>>>>>> 49ca64f6


def create_trie_index() -> None:
    """
    Create the TRIE index from the database file.

    This function is a shortcut for AddressTree.create_trie_index().
    """
    tree = get_module_tree()
    if isinstance(tree, RemoteTree):
        raise JageocoderError("Can't update TRIE index on remote server.")

<<<<<<< HEAD
    if isinstance(tree, LocalTree):
        t: LocalTree = tree
        t.create_note_index_table()
=======
    tree.get_address_nodes().create_indexes()
>>>>>>> 49ca64f6


def version():
    """
    Returns the version of this package.
    """
    return jageocoder.__version__


def dictionary_version():
    """
    Returnes the version of the compatible dictionary.
    """
    return jageocoder.__dictionary_version__<|MERGE_RESOLUTION|>--- conflicted
+++ resolved
@@ -1,20 +1,12 @@
 import logging
 import os
 import shutil
-<<<<<<< HEAD
-from typing import Any, Dict, Optional, Union, List
-=======
 from typing import Any, Dict, List, Optional, Union
->>>>>>> 49ca64f6
 import urllib.request
 from urllib.error import URLError
 
 import jageocoder
-<<<<<<< HEAD
-
-=======
 from jageocoder.dataset import Dataset
->>>>>>> 49ca64f6
 from jageocoder.exceptions import JageocoderError
 from jageocoder.local import LocalTree
 from jageocoder.tree import AddressTree, get_db_dir
@@ -192,10 +184,6 @@
         return False
 
 
-<<<<<<< HEAD
-=======
-
->>>>>>> 49ca64f6
 def get_module_tree() -> AddressTree:
     """
     Get the module-level AddressTree singleton object.
@@ -207,11 +195,7 @@
     """
     global _tree
     if _tree is None:
-<<<<<<< HEAD
         raise JageocoderError("Tree is not initialized")
-=======
-        raise JageocoderError("Tree is not initialized.")
->>>>>>> 49ca64f6
 
     return _tree
 
@@ -281,12 +265,8 @@
     if db_dir is None:
         db_dir = get_db_dir(mode='w')
         if db_dir is None:
-<<<<<<< HEAD
             raise JageocoderError(
                 "Cannot find a directory to install the dictionary.")
-=======
-            raise JageocoderError("Can't find install directory.")
->>>>>>> 49ca64f6
 
     if not os.path.exists(path):
         raise JageocoderError("Can't open file '{}'".format(path))
@@ -333,11 +313,7 @@
     if db_dir is None:
         db_dir = get_db_dir(mode='w')
         if db_dir is None:
-<<<<<<< HEAD
             logger.info("Dictionary has not been installed.")
-=======
-            logger.info("Dictionary is not installed.")
->>>>>>> 49ca64f6
             return
 
     # Remove the directory
@@ -347,11 +323,7 @@
     logger.info('Dictionary has been uninstalled.')
 
 
-<<<<<<< HEAD
-def get_datasets() -> Dict[int, Any]:
-=======
 def get_datasets() -> Dict[int, dict]:
->>>>>>> 49ca64f6
     """
     Get the datasets in the installed dictionary.
 
@@ -366,15 +338,11 @@
     List[Dataset]
         List of datasets.
     """
-<<<<<<< HEAD
     datasets = get_module_tree().datasets
     if datasets is None:
         raise JageocoderError("Datasets returns None.")
 
     return datasets
-=======
-    return get_module_tree().datasets
->>>>>>> 49ca64f6
 
 
 def installed_dictionary_version(
@@ -398,34 +366,8 @@
     str
         The version string of the installed dicitionary or the server.
     """
-<<<<<<< HEAD
     tree = AddressTree(db_dir=db_dir, url=url)
     return tree.installed_dictionary_version()
-=======
-    if db_dir is None:
-        if url is not None:
-            return RemoteTree(url=url).installed_dictionary_version()
-
-        db_dir = get_db_dir(mode='r')
-        if db_dir is None:
-            raise JageocoderError("Dictionary is not installed.")
-
-    metadata_path = os.path.join(db_dir, "metadata.txt")
-    if os.path.exists(metadata_path):
-        with open(metadata_path, "r") as f:
-            version = f.readline().rstrip()
-
-    else:
-        readme_path = os.path.join(db_dir, "README.md")
-        if os.path.exists(readme_path):
-            stats = os.stat(readme_path)
-            version = datetime.date.fromtimestamp(stats.st_mtime).strftime(
-                '%Y%m%d')
-        else:
-            version = '(Unknown)'
-
-    return version
->>>>>>> 49ca64f6
 
 
 def installed_dictionary_readme(
@@ -449,31 +391,10 @@
     str
         The content of the text.
     """
-<<<<<<< HEAD
     tree = AddressTree(db_dir=db_dir, url=url)
     return tree.installed_dictionary_readme()
-=======
-    if db_dir is None:
-        if url is not None:
-            return RemoteTree(url=url).installed_dictionary_readme()
-
-        db_dir = get_db_dir(mode='r')
-        if db_dir is None:
-            raise JageocoderError("Dictionary is not installed.")
-
-    readme_path = os.path.join(db_dir, "README.md")
-    if not os.path.exists(readme_path):
-        return "(no README information)"
-
-    with open(readme_path, "r") as f:
-        content = f.read()
->>>>>>> 49ca64f6
-
-
-<<<<<<< HEAD
-=======
-
->>>>>>> 49ca64f6
+
+
 def search(query: str) -> Union[Dict[str, Any], List[Dict[str, Any]]]:
     """
     Search node from the tree by the query.
@@ -681,7 +602,6 @@
     - If "code" is 6 characters, the code is considered the local-govenment code.
     """
     return get_module_tree().search_by_citycode(code)
-<<<<<<< HEAD
 
 
 def search_aza_record_by_code(code: str) -> dict:
@@ -698,8 +618,6 @@
     dict
     """
     return get_module_tree().search_aza_record_by_code(code)
-=======
->>>>>>> 49ca64f6
 
 
 def create_trie_index() -> None:
@@ -712,13 +630,9 @@
     if isinstance(tree, RemoteTree):
         raise JageocoderError("Can't update TRIE index on remote server.")
 
-<<<<<<< HEAD
     if isinstance(tree, LocalTree):
         t: LocalTree = tree
         t.create_note_index_table()
-=======
-    tree.get_address_nodes().create_indexes()
->>>>>>> 49ca64f6
 
 
 def version():
