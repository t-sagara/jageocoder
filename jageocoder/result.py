from __future__ import annotations
import json
from logging import getLogger
from typing import Optional, Union, TYPE_CHECKING

from .exceptions import JageocoderError
<<<<<<< HEAD

=======
>>>>>>> 49ca64f6
if TYPE_CHECKING:
    from jageocoder.node import AddressNode

logger = getLogger(__name__)


class Result(object):
    """
    Representing the result of searchNode().

    Attributes
    ----------
    node: AddressNode
        The node matched the query.
    matched: str
        The matched substring of the query.
    nchars: int
        The number of matched characters.
        It is used only for recursive search.
    """

    def __init__(
        self,
        node: Optional[AddressNode] = None,
        matched: str = '',
        nchars: int = 0
    ):
        self.node = node
        self.matched = matched
        self.nchars = nchars

    def set(
        self,
        node: AddressNode,
        matched: str,
        nchars: int = 0
    ) -> Result:
        """
        Set node and matched string.
        """
        self.node = node
        self.matched = matched
        self.nchars = nchars or len(matched)
        return self

    def get_node(self) -> AddressNode:
        """
        Get the node part of the result.

        Return
        ------
        AddressNode:
            The matched node.
        """
        if self.node is None:
            raise JageocoderError(
                "The result does not contain node information.")

        return self.node

    def get_matched_string(self) -> str:
        """
        Get the matched string part of the result.

        Return
        ------
        str:
            The matched substring.
        """
        return self.matched

    def get_matched_nchars(self) -> int:
        """
        Get the the number of matched characters.

        Return
        ------
        int
            Number of characters in the matched substring.
        """
        return self.nchars

    def __getitem__(
        self,
        pos
    ) -> Union[AddressNode, str, int]:
        if pos == 0:
            return self.get_node()
        elif pos == 1:
            return self.matched
        elif pos == 2:
            return self.nchars

        raise IndexError()

    def __setitem__(
        self,
        pos,
        val: Union[AddressNode, str]
    ) -> None:
        from jageocoder.node import AddressNode
        if pos == 0 and isinstance(val, AddressNode):
            self.node = val
        elif pos == 1 and isinstance(val, str):
            self.matched = val
        elif pos == 2 and isinstance(val, int):
            self.nchars = val

        raise RuntimeError()

    def as_dict(self) -> dict:
        """
        Convert Result object to dict type for display.

        Return
        ------
        dict
            A dict object containing the following elements;

            "node"
                AddressNode object converted to dict type.

            "matched"
                The substring matching the query.
        """
        return {
<<<<<<< HEAD
            "node": self.get_node().to_json(),
=======
            "node": self.get_node().as_dict(),
>>>>>>> 49ca64f6
            "matched": self.matched,
        }

    @classmethod
    def from_dict(cls, jsonable: dict):
        from jageocoder.node import AddressNode
        return Result(
            node=AddressNode.from_dict(jsonable["node"]),
            matched=jsonable["matched"],
        )

    def as_geojson(self) -> dict:
        """
        Convert Result to GeoJSON dict type for display.

        Return
        ------
        dict
            A GeoJSON dict object containing the following elements;

            "type"
                Always "Feature".
            "geometry"
                A point type geometry containing latitude and longitude.
            "properties"
                Include in "matched" the substring that matched the query, in addition to the attributes of the node.
        """
        geojson = self.get_node().as_geojson()
        geojson['properties']['matched'] = self.matched
        return geojson

    def __repr__(self) -> str:
        return json.dumps(self.as_dict(), ensure_ascii=False)<|MERGE_RESOLUTION|>--- conflicted
+++ resolved
@@ -4,10 +4,6 @@
 from typing import Optional, Union, TYPE_CHECKING
 
 from .exceptions import JageocoderError
-<<<<<<< HEAD
-
-=======
->>>>>>> 49ca64f6
 if TYPE_CHECKING:
     from jageocoder.node import AddressNode
 
@@ -134,11 +130,7 @@
                 The substring matching the query.
         """
         return {
-<<<<<<< HEAD
             "node": self.get_node().to_json(),
-=======
-            "node": self.get_node().as_dict(),
->>>>>>> 49ca64f6
             "matched": self.matched,
         }
 
