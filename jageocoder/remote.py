--- conflicted
+++ resolved
@@ -2,11 +2,7 @@
 import json
 from logging import getLogger
 import os
-<<<<<<< HEAD
-import requests
-=======
 import re
->>>>>>> 679c0a78
 from typing import Any, List, NoReturn, Optional
 import uuid
 
@@ -297,8 +293,6 @@
             self.validate_config(key=k, value=v)
             self.config[k] = v
 
-<<<<<<< HEAD
-=======
     def validate_config(self, key: str, value: Any) -> None:
         """
         Validate configuration key and parameters.
@@ -331,7 +325,6 @@
         else:
             return
 
->>>>>>> 679c0a78
     def json_request(
             self,
             method: str,
