from logging import getLogger
import os

import marisa_trie
from PortableTab import AbstractTable

from jageocoder.exceptions import AddressTrieError

logger = getLogger(__name__)


class TrieNode(AbstractTable):
    """
    The mapping-table of TRIE id and Node id. Stored in 'trienode' table.

    Attributes
    ----------
    id : int
        The TRIE id.
    nodes : List[int]
        List of node id that corresponds to the TRIE id.

    Note
    ----
    - Some of the notations correspond to multiple address elements.
      For example, "中央区中央" exists in either 千葉市 and 相模原市,
      so TRIE id and node id correspond one-to-many.
    """

    __tablename__ = 'trienode'
    __schema__ = """{
        "id": 0,
        "nodes": []
    }"""


class AddressTrie(object):
    """
    Implementation of TRIE Index using marisa trie.

    Attributes
    ----------
    path : str
        TRIE file path.
    trie : marisa_trie.Trie object
        TRIE index containing address notations higher than the oaza name.
    words : dict
        A dict whose key is the address notation to be registered.
        Note that the address notations must be standardized.
        The value can be anything, as it is used as a hash table
        to quickly determine if the notation is registered or not.
    """

    def __init__(self, path, words: dict = {}):
        """
        The initializer.

        Parameters
        ----------
        path : str
            Path to the TRIE file.
            Used both to open an existing file and to create a new file.
        words : dict (default : {})
            A dict whose key is the address notation to be registered.
        """
        self.path = str(path)  # Marisa-trie uses string path
        self.trie = None
        self.words = words

        if os.path.exists(path):
            self.connect()

    def connect(self):
        """
        Open the TRIE file.
        """
        self.trie = marisa_trie.Trie().mmap(self.path)

    def add(self, word: str):
        """
        Add an word to the words hash table.
        """
        self.words[word] = True

    def save(self):
        """
        Create a new TRIE index from the address notation registered in words,
        and save it to a file.
        """
        if self.trie:
            del self.trie

        if os.path.exists(self.path):
            os.remove(self.path)

        self.trie = marisa_trie.Trie(self.words.keys())
        self.trie.save(self.path)

        del self.trie
        self.connect()

    def get_trie(self):
        if self.trie is None:
            raise AddressTrieError("The trie-index is not created.")

        return self.trie

    def get_id(self, query: str):
        """
        Get the id on the TRIE index (TRIE id) of the prefix string
        that exactly matches the string specified in query.
        Note that the prefix strings are standardized address notations.

        Parameters
        ----------
        query : str
            The query string.

        Return
        ------
        The TRIE id if it matches the query.
        Otherwise, it will raise a 'KeyError' exception.
        """
<<<<<<< HEAD
        return self.get_trie().key_id(query)
=======
        return self.trie.key_id(query)  # type: ignore
>>>>>>> 49ca64f6

    def common_prefixes(self, query: str):
        """
        Returns a list of prefixes included in the query.
        Note that the prefix strings are standardized address notations.

        For example, '東京都新宿区' will return the following result.
        ```json
        {'東': 219, '東京': 26527, '東京都': 46587,
        '東京都新宿': 179816, '東京都新宿区': 217924}
        ```

        Parameters
        ----------
        query : str
            The query string.

        Return
        ------
        A dict with a prefix string as key and a TRIE id as value.
        """
        trie = self.get_trie()
        results = {}
        for p in trie.iter_prefixes(query):
            results[p] = trie.key_id(p)

        return results

    def predict_prefixes(self, query: str):
        """
        Returns a list of prefixes containing the query.
        Note that the prefix strings are standardized address notations.

        For example, '東京都新宿区西' will return the following result.
        ```json
        {'東京都新宿区西新宿': 341741, '東京都新宿区西早稲田': 341742,
        '東京都新宿区西5.軒町': 320459, '東京都新宿区西落合': 320460}
        ```

        Parameters
        ----------
        query : str
            The query string.

        Return
        ------
        A dict with a prefix string as key and a TRIE id as value.
        """
        trie = self.get_trie()

        results = {}
        for p in trie.iterkeys(query):
            results[p] = trie.key_id(p)

        return results<|MERGE_RESOLUTION|>--- conflicted
+++ resolved
@@ -121,11 +121,7 @@
         The TRIE id if it matches the query.
         Otherwise, it will raise a 'KeyError' exception.
         """
-<<<<<<< HEAD
         return self.get_trie().key_id(query)
-=======
-        return self.trie.key_id(query)  # type: ignore
->>>>>>> 49ca64f6
 
     def common_prefixes(self, query: str):
         """
