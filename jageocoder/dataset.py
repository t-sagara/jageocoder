from logging import getLogger
from pathlib import Path
<<<<<<< HEAD
from typing import Any, Dict, Optional
=======
from typing import Dict
>>>>>>> 49ca64f6

from PortableTab import AbstractTable

from .exceptions import JageocoderError


logger = getLogger(__name__)


class Dataset(AbstractTable):
    """
    Dataset metadata.

    Attributes
    ----------
    id : int
        The unique identifier.
        This value also indicates priority assigned to this dataset.
        Smaller value indicates higher priority.
    title : str
        The title of this dataset.
    url : str
        The URL where the dataset is distributed.
    """

    __tablename__ = 'dataset'
    __schema__ = """{
            "id": 0,
            "title": "",
            "url": ""
        }"""
    __id_field__ = "_pos"

    def __init__(self, db_dir: Path) -> None:
        super().__init__(db_dir=db_dir)
        self._map: Optional[Dict[int, Any]] = None

<<<<<<< HEAD
    def load_records(self) -> Dict[int, Any]:
        dataset_map = {}
        for i in range(self.count_records()):
            record = self.get_record(pos=i, as_dict=True)
            dataset_map[record["id"]] = record

        self.unload()
        return dataset_map

    def get(self, id: int) -> Any:
=======
    def load_records(self):
        self._map = {}
        for record in self.get_records_by_pos(0, self.count_records()):
            self._map[record["id"]] = record

    def get(self, id: int) -> dict:
>>>>>>> 49ca64f6
        if self._map is None:
            self._map = self.load_records()

        if not isinstance(self._map, dict):
            raise JageocoderError("Can't initialize dataset metadata.")

        return self._map[id]

<<<<<<< HEAD
    def get_all(self) -> Optional[Dict[int, Any]]:
=======
    def get_all(self) -> Dict[int, dict]:
>>>>>>> 49ca64f6
        if self._map is None:
            self._map = self.load_records()

        if not isinstance(self._map, dict):
            raise JageocoderError("Can't initialize dataset metadata.")

        return self._map<|MERGE_RESOLUTION|>--- conflicted
+++ resolved
@@ -1,10 +1,6 @@
 from logging import getLogger
 from pathlib import Path
-<<<<<<< HEAD
 from typing import Any, Dict, Optional
-=======
-from typing import Dict
->>>>>>> 49ca64f6
 
 from PortableTab import AbstractTable
 
@@ -42,25 +38,15 @@
         super().__init__(db_dir=db_dir)
         self._map: Optional[Dict[int, Any]] = None
 
-<<<<<<< HEAD
     def load_records(self) -> Dict[int, Any]:
         dataset_map = {}
         for i in range(self.count_records()):
-            record = self.get_record(pos=i, as_dict=True)
+            record = self.get_record(pos=i)
             dataset_map[record["id"]] = record
 
-        self.unload()
         return dataset_map
 
     def get(self, id: int) -> Any:
-=======
-    def load_records(self):
-        self._map = {}
-        for record in self.get_records_by_pos(0, self.count_records()):
-            self._map[record["id"]] = record
-
-    def get(self, id: int) -> dict:
->>>>>>> 49ca64f6
         if self._map is None:
             self._map = self.load_records()
 
@@ -69,11 +55,7 @@
 
         return self._map[id]
 
-<<<<<<< HEAD
     def get_all(self) -> Optional[Dict[int, Any]]:
-=======
-    def get_all(self) -> Dict[int, dict]:
->>>>>>> 49ca64f6
         if self._map is None:
             self._map = self.load_records()
 
