--- conflicted
+++ resolved
@@ -156,14 +156,10 @@
 
         return False
 
-<<<<<<< HEAD
     def get_number(
             self,
             string: str,
             expected: int = 0) -> dict:
-=======
-    def get_number(self, string: str, expected: Optional[int] = None) -> dict:
->>>>>>> 49ca64f6
         """
         Parses a string as a number.
 
