--- conflicted
+++ resolved
@@ -19,13 +19,9 @@
     >>> jageocoder.searchNode('<Japanese-address>')
 """
 
-<<<<<<< HEAD
-__version__ = '2.1.7'  # The package version
-=======
 from importlib.metadata import version
 
 __version__ = version("jageocoder")  # The package version
->>>>>>> 679c0a78
 __dictionary_version__ = '20230927'  # Compatible dictionary version
 __author__ = 'Takeshi Sagara <sagara@info-proto.com>'
 
