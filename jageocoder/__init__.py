--- conflicted
+++ resolved
@@ -19,11 +19,7 @@
     >>> jageocoder.searchNode('<Japanese-address>')
 """
 
-<<<<<<< HEAD
-__version__ = '1.3.0'  # The package version
-=======
 __version__ = '1.3.1dev1'  # The package version
->>>>>>> a73a088a
 __dictionary_version__ = '20220519'  # Compatible dictionary version
 __author__ = 'Takeshi Sagara <sagara@info-proto.com>'
 
