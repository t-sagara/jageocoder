--- conflicted
+++ resolved
@@ -1,10 +1,6 @@
 [tool.poetry]
 name = "jageocoder"
-<<<<<<< HEAD
-version = "2.1.10"
-=======
 version = "2.2.0"
->>>>>>> 49ca64f6
 description = "A Japanese-address geocoder for Python."
 authors = ["Takeshi Sagara <sagara@info-proto.com>"]
 repository = "https://github.com/t-sagara/jageocoder/"
@@ -24,12 +20,7 @@
 include = ["itaiji_dic.json", "islands.json"]
 
 [tool.poetry.dependencies]
-<<<<<<< HEAD
-python = ">3.9.1,<3.13"
-=======
 python = ">3.9.1"
-certifi = ">=2024.07.04"
->>>>>>> 49ca64f6
 cryptography = ">=44.0.1"
 deprecated = "^1.2.13"
 docopt-ng = "*"
