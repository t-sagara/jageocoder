import logging
import time
import unittest

import jageocoder
from jageocoder.address import AddressLevel
from jageocoder.node import AddressNode

logger = logging.getLogger(__name__)
# logging.basicConfig(level=logging.INFO)


class TestReverseMethods(unittest.TestCase):

    @classmethod
    def setUpClass(cls):
        jageocoder.init(mode="r")

    def test_aza_level(self):
        """
        Test reverse lookup of an address from coordinates in general conditions.
        """
        results = jageocoder.reverse(x=139.428969, y=35.625779)
        candidate_names = [x['candidate']['fullname'] for x in results]

        self.assertTrue(len(candidate_names) > 0)
        self.assertEqual(candidate_names[0], ["東京都", "多摩市", "落合", "一丁目"])
        # self.assertEqual(candidate_names[1], ["東京都", "多摩市", "愛宕", "四丁目"])
        # self.assertEqual(candidate_names[2], ["東京都", "多摩市", "豊ケ丘", "一丁目"])

    def test_endless_pattern(self):
        results = jageocoder.reverse(
            y=35.689472, x=139.69175, level=7, as_dict=False
        )
        nearest_node = results[0]["candidate"]
        self.assertTrue(isinstance(nearest_node, jageocoder.node.AddressNode))
        self.assertEqual(nearest_node.dataset["title"], "街区レベル位置参照情報")

    def test_block_level(self):
        """
        Test reverse lookup of an address from coordinates in general conditions
        at Block level.
        """
        results = jageocoder.reverse(
            x=139.428969, y=35.625779, level=AddressLevel.BLOCK)
        candidate_names = [x['candidate']['fullname'] for x in results]

        self.assertEqual(len(candidate_names), 3)
        self.assertTrue(
            ["東京都", "多摩市", "落合", "一丁目", "15番地"] in candidate_names
        )

    def test_edge_case(self):
        """
        Test for the case where the specified coordinates are at the edge of
        the land and cannot form a Delaunay triangle.
        """
        results = jageocoder.reverse(
            y=35.720882, x=140.869360, level=AddressLevel.AZA)
        candidate_names = [x['candidate']['fullname'] for x in results]
        self.assertTrue(len(candidate_names) > 0)
        self.assertEqual(
            ["千葉県", "銚子市", "海鹿島町"], candidate_names[0]
        )
        # self.assertEqual(
        #     ["千葉県", "銚子市", "君ケ浜"], candidate_names[1]
        # )

    def test_edge_block_level(self):
        """
        Test for the case where the specified coordinates are at the edge of
        the land and cannot form a Delaunay triangle and lookup at Block level.
        """
        results = jageocoder.reverse(
            y=35.720882, x=140.869360, level=AddressLevel.BLOCK)
        candidate_names = [x['candidate']['fullname'] for x in results]
        self.assertTrue(len(candidate_names) >= 2)
        self.assertTrue(
            ["千葉県", "銚子市", "海鹿島町", "5244番地"] in candidate_names
        )
        self.assertTrue(
            ["千葉県", "銚子市", "海鹿島町", "5254番地"] in candidate_names or
            ["千葉県", "銚子市", "海鹿島町", "5246番地"] in candidate_names
        )

    def test_island(self):
        """
        Test for the case where there are not a sufficient number of
        address nodes around, such as on an island.
        """
        results = jageocoder.reverse(x=142.155764, y=26.660128)
        candidate_names = [x['candidate']['fullname'] for x in results]
        self.assertTrue(len(candidate_names) >= 1)
        self.assertTrue(
            candidate_names[0][-1] in ("母島", "字西浦", "西浦")
        )

    def test_hachijo(self):
        """
        Test for the case where there are not a sufficient number of
        address nodes around, such as on an island.
        """
        results = jageocoder.reverse(
            x=139.79204562036716, y=33.113018869587904)  # 町立八丈病院
        candidate_names = [x['candidate']['fullname'] for x in results]
        self.assertTrue(len(candidate_names) > 0)
        self.assertIn(
            candidate_names[0], (
                ["東京都", "八丈町", "三根"],
                ["東京都", "八丈町", "中道"]),
        )

    def test_skip_index_no_lat_lon(self):
        """

        Test for the case where not include rtree index data
        without latitude and longitude.
        """
        results = jageocoder.reverse(
            x=136.901476, y=36.98889, level=6, as_dict=False)
        for result in results:
            candidate: AddressNode = result["candidate"]
            if not candidate.has_valid_coordinate_values():
                candidate = candidate.add_dummy_coordinates()

            self.assertTrue(candidate.has_valid_coordinate_values())

    def test_noname_oaza(self):
        results = jageocoder.reverse(
            x=140.182312, y=35.9114227, level=8, as_dict=False)
        candidate: AddressNode = results[0]["candidate"]
        self.assertEqual(candidate.name, "3710番地")

        results = jageocoder.reverse(
            x=140.188034, y=35.9068260, level=8, as_dict=False)
        candidate: AddressNode = results[0]["candidate"]
        self.assertEqual(candidate.name, "4235番地")

    def test_kyoto_cityhall(self) -> None:
        results = jageocoder.reverse(
            x=135.768188, y=35.0115738, level=8)
        candidate = results[0]["candidate"]
        self.assertIn(candidate["name"], ("488番地", "寺町通御池"))

    def test_kyoto_edgecase(self) -> None:
        results = jageocoder.reverse(
            x=135.7586754, y=35.0203540, level=8, as_dict=False)
        candidate = results[0]["candidate"]
        self.assertEqual(candidate.get_city_name(), "上京区")

    def test_remove_edaban(self) -> None:
        results = jageocoder.reverse(
            x=139.4287109375, y=35.6257438659668, level=8
        )
        candidate = results[0]["candidate"]
<<<<<<< HEAD
        self.assertTrue(candidate["level"] > AddressLevel.OAZA)
=======
        self.assertTrue(candidate["level"] > AddressLevel.OAZA)

    def test_issue34(self) -> None:
        start_time = time.time()
        results = jageocoder.reverse(
            x=138.5838018, y=36.6327771, level=5
        )
        end_time = time.time()
        ellapsed = end_time - start_time
        self.assertTrue(ellapsed < 1.0)

        results = jageocoder.reverse(
            x=138.58694458, y=36.6260, level=8
        )
        candidate_names = [x['candidate']['fullname'] for x in results]
        self.assertTrue(len(candidate_names) > 0)
        self.assertEqual(
            candidate_names[0], ['群馬県', '吾妻郡', '草津町', '大字草津', '464番地', '1442'],
        )
>>>>>>> 679c0a78
<|MERGE_RESOLUTION|>--- conflicted
+++ resolved
@@ -153,9 +153,6 @@
             x=139.4287109375, y=35.6257438659668, level=8
         )
         candidate = results[0]["candidate"]
-<<<<<<< HEAD
-        self.assertTrue(candidate["level"] > AddressLevel.OAZA)
-=======
         self.assertTrue(candidate["level"] > AddressLevel.OAZA)
 
     def test_issue34(self) -> None:
@@ -174,5 +171,4 @@
         self.assertTrue(len(candidate_names) > 0)
         self.assertEqual(
             candidate_names[0], ['群馬県', '吾妻郡', '草津町', '大字草津', '464番地', '1442'],
-        )
->>>>>>> 679c0a78
+        )