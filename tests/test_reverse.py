--- conflicted
+++ resolved
@@ -33,15 +33,7 @@
         )
         nearest_node = results[0]["candidate"]
         self.assertTrue(isinstance(nearest_node, AddressNode))
-<<<<<<< HEAD
         self.assertEqual(nearest_node.dataset["title"], "街区レベル位置参照情報")
-=======
-        reverse_index = jageocoder.get_reverse_index()
-        dist = reverse_index.distance(
-            nearest_node.x, nearest_node.y, x, y)
-        self.assertTrue(dist < 100)
-        # self.assertEqual(nearest_node.dataset["title"], "街区レベル位置参照情報")
->>>>>>> 49ca64f6
 
     def test_block_level(self):
         """
