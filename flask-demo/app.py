--- conflicted
+++ resolved
@@ -1,24 +1,17 @@
-<<<<<<< HEAD
-=======
+from jageocoder.address import AddressLevel
+import jageocoder
+from flask_cors import cross_origin
+from flask import Flask, request, render_template, jsonify
+from typing import List
+import re
 import os
-import re
-from typing import List
 
->>>>>>> b1df8b0f
-from flask import Flask, request, render_template, jsonify
-from flask_cors import cross_origin
-
-import jageocoder
-from jageocoder.address import AddressLevel
 jageocoder.init()
 
 app = Flask(__name__)
 app.config['JSON_AS_ASCII'] = False
 
 
-<<<<<<< HEAD
-@app.route("/")
-=======
 re_splitter = re.compile(r'[ \u2000,、]+')
 
 
@@ -28,15 +21,17 @@
     return args
 
 
-@app.route(inner_url_prefix + "/")
->>>>>>> b1df8b0f
+@app.route("/")
 def index():
     query = request.args.get('q', '')
-    skip_aza = request.args.get('skip_aza', 'auto')
+    skip_aza = request.args.get('skip_aza', 'on')
+    area = request.args.get('area', '')
     return render_template(
         'index.html',
         skip_aza=skip_aza,
-        q=query, result=None)
+        area=area,
+        q=query,
+        result=None)
 
 
 @app.route("/webapi")
@@ -50,10 +45,11 @@
     area = request.args.get('area', '')
     skip_aza = request.args.get('skip_aza', 'auto')
     if query:
-        results = jageocoder.searchNode(
-            query=query, best_only=True,
+        jageocoder.set_search_config(
+            best_only=True,
             aza_skip=skip_aza,
             target_area=_split_args(area))
+        results = jageocoder.searchNode(query=query)
     else:
         results = None
 
@@ -92,10 +88,12 @@
         skip_aza = request.form.get('skip_aza', 'auto')
 
     if query:
-        results = jageocoder.searchNode(
-            query=query, best_only=True,
+        jageocoder.set_search_config(
+            best_only=True,
             target_area=_split_args(area),
             aza_skip=skip_aza)
+        results = jageocoder.searchNode(
+            query=query)
     else:
         return "'addr' is required.", 400
 
