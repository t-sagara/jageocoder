--- conflicted
+++ resolved
@@ -20,16 +20,10 @@
     <h1>
       <a href="https://github.com/t-sagara/jageocoder/blob/main/README_ja.md">Jageocoder</a>
       のデモンストレーション</h1>
-<<<<<<< HEAD
     <form action="{{ url_for('search') }}" method="GET">
-      検索したい住所を入力：
-      <input id="query" value="{{ q }}" name="q" />
-=======
-    <form action="{{ url_prefix }}{{ url_for('search') }}" method="GET">
       <input id="query" value="{{ q }}" name="q" placeholder="検索したい住所を入力" />
       <input id="area" value="{{ area }}" name="area"
       placeholder="検索対象（都道府県・市区町村）" />
->>>>>>> b1df8b0f
       <input type="submit" value="検索" /><br />
       小字の省略：
       <input type="radio" name="skip_aza" value="auto"
@@ -78,13 +72,8 @@
         {% if node.id == -1 %}
           無し
         {% else %}
-<<<<<<< HEAD
           <a href="{{ url_for('show_node',
-           id=node.parent.id, q=q, skip_aza=skip_aza) }}">
-=======
-          <a href="{{ url_prefix }}{{ url_for('show_node',
            id=node.parent.id, q=q, skip_aza=skip_aza, area=area) }}">
->>>>>>> b1df8b0f
             {{ node.parent.name }}
           </a>
         {% endif %}
@@ -92,13 +81,8 @@
       <li>子ノード：
         {% if node.children.count() > 0 %}
           {% for child in node.children %}
-<<<<<<< HEAD
             <a href="{{ url_for('show_node',
-            id=child.id, q=q, skip_aza=skip_aza) }}">
-=======
-            <a href="{{ url_prefix }}{{ url_for('show_node',
             id=child.id, q=q, skip_aza=skip_aza, area=area) }}">
->>>>>>> b1df8b0f
               {{ child.name }}
             </a>&nbsp;
           {% endfor %}
