<!doctype html>
<html lang="ja">
  <head>
    <meta charset="utf-8" />
    <meta name="viewport" content="width-device-width, initial-scale=1.0">
    <title>Jageocoder Demonstration</title>
    <style type="text/css">
      body {
          margin: 1em;
      }
      input#query {
          width: 50%;
      }
      textarea#result_text {
          width: 100%;
      }
    </style>
  </head>
  <body>
    <h1>
      <a href="https://github.com/t-sagara/jageocoder/blob/main/README_ja.md">Jageocoder</a>
      のデモンストレーション</h1>
<<<<<<< HEAD
    <form action="{{ url_for('search', q='', skip_aza='auto') }} method="GET">
      検索したい住所を入力：
      <input id="query" value="{{ q }}" name="q" />
=======
    <form action="{{ url_prefix }}/search" method="GET">
      <input id="query" value="{{ q }}" name="q" placeholder="検索したい住所を入力" />
      <input id="area" value="{{ area }}" name="area"
      placeholder="検索対象（都道府県・市区町村）" />
>>>>>>> b1df8b0f
      <input type="submit" value="検索" /><br />
      小字の省略：
      <input type="radio" name="skip_aza" value="auto"
        {% if skip_aza == 'auto' %}checked="checked"{% endif %}
        />自動判定&nbsp;
      <input type="radio" name="skip_aza" value="on"
        {% if skip_aza == 'on' %}checked="checked"{% endif %}
        />省略する&nbsp;
      <input type="radio" name="skip_aza" value="off"
        {% if skip_aza == 'off' %}checked="checked"{% endif %}
        />省略しない&nbsp;
    </form>

    {% if results %}
    <p>結果一覧
      <a href="{{ url_for('index', q=q, skip_aza=skip_aza) }}">
      住所の例に戻る</a>
    </p>
    <ul id="results">
      {% for result in results %}
        <li class="node">
          {% for node in result.node.get_parent_list() %}
<<<<<<< HEAD
            <a href="{{ url_for('show_node', id=node.id, q=q, skip_aza=skip_aza) }}">
=======
            <a href="{{ url_prefix }}{{ url_for('show_node', id=node.id, q=q, skip_aza=skip_aza, area=area) }}">
>>>>>>> b1df8b0f
            {{ node.name }}</a><nbsp;>
          {% endfor %}
          <ul>
            <li>一致した文字列： {{ result.matched }}</li>
            <li>座標：
              経度 {{ result.node.x }}, 緯度 {{ result.node.y }}
              <a href="{{ result.node.get_gsimap_link() }}" target="_gsimap">地理院地図</a>
              <a href="{{ result.node.get_googlemap_link() }}" target="_googlemap">Googleマップ</a>
            </li>
          </ul>
        </li>
      {% endfor %}
    </ul>
    <p>JSON表現</p>
    <textarea id="result_text" rows="5">{{ results }}</textarea>
    {% else %}
    <p>住所の例</p>
    <ul>
      <li><dl>
        <dt><a href="{{ url_for('search',
          q='多摩市落合1-15多摩センタートーセイビル', skip_aza='auto') }}">
        多摩市落合1-15多摩センタートーセイビル</a></dt>
        <dd>「番」「番地」をハイフンや「の」などで省略しても解析できます。ビル・マンション名には対応していません。</dd>
      </dl></li>
      <li><dl>
        <dt><a href="{{ url_for('search',
          q='茨城県竜ヶ崎市字米町3903', skip_aza='auto') }}">
        茨城県竜ヶ崎市字米町3903</a></dt>
        <dd>「竜」と「龍」などの異体字に対応しています。</dd>
      </dl></li>
      <li><dl>
        <dt><a href="{{ url_for('search',
          q='中央区中央1', skip_aza='auto') }}">中央区中央1</a></dt>
        <dd>都道府県名や市区町村名の省略に対応しています。候補が複数見つかった場合は複数の結果を返します。</dd>
      </dl></li>
      <li><dl>
        <dt><a href="{{ url_for('search',
          q='東京都西多摩郡瑞穂町箱根ケ崎2335番地', skip_aza='auto') }}">
        東京都西多摩郡瑞穂町箱根ケ崎2335番地</a></dt>
        <dd>大字名の先頭の「大字」や、字名の先頭の「字」の省略に対応しています。</dd>
      </dl></li>
      <li><dl>
        <dt><a href="{{ url_for('search',
          q='埼玉県大里郡寄居町大字鷹巣', skip_aza='auto') }}">
        埼玉県大里郡寄居町大字鷹巣</a></dt>
        <dd>「鷹ノ巣」の「ノ」などの省略に対応しています。</dd>
      </dl></li>
      <li><dl>
        <dt><a href="{{ url_for('search',
          q='札幌市中央区北3西1-7', skip_aza='auto') }}">
        札幌市中央区北3西1-7</a></dt>
        <dd>札幌市の「北三条西一丁目」を「北3西1」のように省略する表記に対応しています。</dd>
      </dl></li>
      <li><dl>
        <dt><a href="{{ url_for('search',
          q='京都市中京区寺町通御池上る上本能寺前町488番地',
          skip_aza='auto') }}">
        京都市中京区寺町通御池上る上本能寺前町488番地</a></dt>
        <dd>京都市の通り名には部分的に対応しており、通り名部分をスキップして町名から処理します。
        町名が省略されている表記には対応できません。</dd>
      </dl></li>
      <li><dl>
        <dt><a href="{{ url_for('search',
          q='千葉県八街市八街字松ヶ久保い77番', skip_aza='auto') }}">
        千葉県八街市八街字松ヶ久保い77番</a></dt>
        <dd>辞書にない字名（字松ヶ久保）が含まれていても、対応する大字を検索します。</dd>
      </dl></li>
      <li><dl>
        <dt><a href="{{ url_for('search',
          q='福島県いわき市平上高久塚田97乙', skip_aza='auto') }}">
        福島県いわき市平上高久塚田97乙</a></dt>
        <dd>地番の脱落地に対応しています。</dd>
      </dl></li>
      <li><dl>
        <dt><a href="{{ url_for('search',
          q='長野県千曲市礒部下河原1137番地', skip_aza='auto') }}">
        長野県千曲市礒部下河原1137番地</a></dt>
        <dd>住所データベースで大字（磯部）内に小字（下河原）が登録されていない場合、
        自動的に省略します。</dd>
      </dl></li>
      <li><dl>
        <dt><a href="{{ url_for('search',
          q='熊本県菊池郡菊陽町大字原水字小平ノ上４６１７',
          skip_aza='on') }}">
        熊本県菊池郡菊陽町大字原水字小平ノ上４６１７</a></dt>
        <dd>小字の省略判定が間違っている場合、「省略する・しない」を指定すると
          正しい結果が得られることがあります。
        </dd>
      </dl></li>
    </ul>
    <p><a href="{{ url_for('webapi') }}">WebAPI</a></p>
    {% endif %}
  </body>
</html><|MERGE_RESOLUTION|>--- conflicted
+++ resolved
@@ -20,16 +20,10 @@
     <h1>
       <a href="https://github.com/t-sagara/jageocoder/blob/main/README_ja.md">Jageocoder</a>
       のデモンストレーション</h1>
-<<<<<<< HEAD
-    <form action="{{ url_for('search', q='', skip_aza='auto') }} method="GET">
-      検索したい住所を入力：
-      <input id="query" value="{{ q }}" name="q" />
-=======
-    <form action="{{ url_prefix }}/search" method="GET">
+    <form action="{{ url_for('search', q='', skip_aza='auto') }}" method="GET">
       <input id="query" value="{{ q }}" name="q" placeholder="検索したい住所を入力" />
       <input id="area" value="{{ area }}" name="area"
       placeholder="検索対象（都道府県・市区町村）" />
->>>>>>> b1df8b0f
       <input type="submit" value="検索" /><br />
       小字の省略：
       <input type="radio" name="skip_aza" value="auto"
@@ -52,11 +46,7 @@
       {% for result in results %}
         <li class="node">
           {% for node in result.node.get_parent_list() %}
-<<<<<<< HEAD
-            <a href="{{ url_for('show_node', id=node.id, q=q, skip_aza=skip_aza) }}">
-=======
-            <a href="{{ url_prefix }}{{ url_for('show_node', id=node.id, q=q, skip_aza=skip_aza, area=area) }}">
->>>>>>> b1df8b0f
+            <a href="{{ url_for('show_node', id=node.id, q=q, skip_aza=skip_aza, area=area) }}">
             {{ node.name }}</a><nbsp;>
           {% endfor %}
           <ul>
